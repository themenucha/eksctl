--- conflicted
+++ resolved
@@ -17,13 +17,10 @@
 Stefan Prodan           @stefanprodan
 James Strachan          @jstrachan
 Nick                    @bowlesns
-<<<<<<< HEAD
 Josh Carp               @jmcarp
-=======
 Kirsten Schumy          @kschumy
 Karinna Iniguez         @karinnainiguez
 Michael Seiwald         @mseiwald
->>>>>>> 6772a2b0
 
 /* Thanks */
 
